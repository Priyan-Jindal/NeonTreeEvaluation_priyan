## For each annotated RGB image, crop the corresponding CHM and HSI data. For LiDAR data see crop_training_lidar.R
import Hyperspectral
import glob
import os 
import re
import rasterio as rio
from rasterio.mask import mask
from shapely.geometry import box

### Zenodo upload
import requests
import glob
import os
from start_cluster import start
from distributed import wait

def upload(path):
    """Upload an item to zenodo"""
    
    token = os.environ.get('ZENODO_TOKEN')
    
     # Get the deposition id from the already created record
    deposition_id = "5911359"
    data = {'name': os.path.basename(path)}
    files = {'file': open(path, 'rb')}
    r = requests.post('https://zenodo.org/api/deposit/depositions/%s/files' % deposition_id,
                      params={'access_token': token}, data=data, files=files)
    print("request of path {} returns {}".format(path, r.json()))
    
    
def year_from_path(path):
    #TODO FIX
    basename = os.path.splitext(os.path.basename(path))[0]
    year = basename.split("_")[0]
    
    return year

def find_sensor_path(rgb_path, lookup_pool):
    """Find a hyperspec path based on the shapefile using NEONs schema
    Args:
        lookup_pool: glob string to search for matching HSI files 
    Returns:
        year_match: full path to sensor tile
    """

    #Get file metadata from name string
    basename = os.path.splitext(os.path.basename(rgb_path))[0]
    geo_index = re.search("(\d+_\d+)_image", basename).group(1)
    match = [x for x in lookup_pool if geo_index in x]
    if len(match) == 0:
        raise ValueError("Cannot find HSI match for RGB {}".format(rgb_path))
    
    year = year_from_path(rgb_path)        
    HSI_path = [x for x in match if year in x][0]
        
    return HSI_path


def convert_h5(hyperspectral_h5_path, rgb_path, savedir):
    tif_basename = os.path.splitext(os.path.basename(rgb_path))[0] + "_hyperspectral.tif"
    tif_path = "{}/{}".format(savedir, tif_basename)

    if not os.path.exists(tif_path):
        Hyperspectral.generate_raster(h5_path=hyperspectral_h5_path,
                                      rgb_filename=rgb_path,
                                      bands="all",
                                      save_dir=savedir)

    return tif_path


def lookup_and_convert(rgb_path, hyperspectral_pool, tif_savedir):
    hyperspectral_h5_path = find_sensor_path(rgb_path, lookup_pool=hyperspectral_pool)

    #convert .h5 hyperspec tile if needed
    tif_basename = os.path.splitext(os.path.basename(rgb_path))[0] + "_hyperspectral.tif"
    tif_path = "{}/{}".format(tif_savedir, tif_basename)

    if not os.path.exists(tif_path):
        print("Converting {}".format(tif_path))
        tif_path = convert_h5(hyperspectral_h5_path, rgb_path, tif_savedir)

    return tif_path


def crop_HSI(path, hyperspectral_pool, savedir, tif_savedir):
    """Read a RGB file, find the corresponding HSI and crop it"""
    HSI_sensor_path = lookup_and_convert(path, hyperspectral_pool=hyperspectral_pool, tif_savedir=tif_savedir)
    RGB_src = rio.open(path)
    left, bottom, right, top = RGB_src.bounds
    
    HSI_src = rio.open(HSI_sensor_path)
    outImage, outTransform = mask(HSI_src, [box(left, bottom, right, top)], crop=True)
    
    out_meta = HSI_src.meta.copy()
    out_meta.update({"driver": "GTiff",
                     "height": outImage.shape[1],
                     "width": outImage.shape[2],
                     "transform": outTransform})
    
    fname = "{}/Hyperspectral/{}_hyperspectral.tif".format(savedir,os.path.splitext(os.path.basename(path))[0])
    with rio.open(fname, "w", **out_meta) as dest:
        dest.write(outImage)
    
    return fname

def crop_CHM(path,CHM_pool, savedir):
    """Lookup CHM path based on RGB data and crop"""
    basename = os.path.splitext(os.path.basename(path))[0]
    geo_index = re.search("(\d+_\d+)_image", basename).group(1)
    match = [x for x in CHM_pool if geo_index in x]
    
    if len(match) == 0:
        raise ValueError("Cannot find CHM match for RGB {}".format(path))

    year = year_from_path(path)        
    CHM_path = [x for x in match if year in x][0]

    RGB_src = rio.open(path)
    left, bottom, right, top = RGB_src.bounds
    
    CHM_src = rio.open(CHM_path)
    outImage, outTransform = rio.mask.mask(CHM_src, [box(left, bottom, right, top)], crop=True)
    
    out_meta = CHM_src.meta.copy()
    out_meta.update({"driver": "GTiff",
                     "height": outImage.shape[1],
                     "width": outImage.shape[2],
                     "transform": outTransform})
    
    fname = "{}/CHM/{}_CHM.tif".format(savedir,os.path.splitext(os.path.basename(path))[0])
    with rio.open(fname, "w", **out_meta) as dest:
        dest.write(outImage)
        
    return fname
        
def run(rgb_tile,savedir,CHM_glob, hyperspectral_glob, tif_savedir, zenodo_record=None):
    """Crop data based on annotated RGB .tif"""
    try:
        os.mkdir("{}/CHM".format(savedir))
        os.mkdir("{}/RGB".format(savedir))
        os.mkdir("{}/Hyperspectral".format(savedir))
        
    hyperspectral_pool = glob.glob(hyperspectral_glob, recursive=True)
    CHM_pool = glob.glob(CHM_glob, recursive=True)
    
    HSI_path = crop_HSI(rgb_tile, hyperspectral_pool, savedir, tif_savedir)
    CHM_path = crop_CHM(rgb_tile, CHM_pool, savedir)
<<<<<<< HEAD
=======
    
    try:
        os.mkdir("{}/CHM".format(savedir))
        os.mkdir("{}/RGB".format(savedir))
        os.mkdir("{}/Hyperspectral".format(savedir))
    except:
        pass
>>>>>>> 4d7bea46
        
    if zenodo_record:
        upload(rgb_tile)
        upload(HSI_path)
        upload(CHM_path)
    
if __name__ == "__main__":
    client = start(cpus=10, mem_size="80GB")
    training_tiles = [
    "/orange/ewhite/b.weinstein/NeonTreeEvaluation/hand_annotations/2018_BART_4_322000_4882000_image_crop.tif",
    "/orange/ewhite/b.weinstein/NeonTreeEvaluation/hand_annotations/2018_HARV_5_733000_4698000_image_crop.tif",
    "/orange/ewhite/b.weinstein/NeonTreeEvaluation/hand_annotations/2018_JERC_4_742000_3451000_image_crop.tif",
    "/orange/ewhite/b.weinstein/NeonTreeEvaluation/hand_annotations/2018_MLBS_3_541000_4140000_image_crop2.tif",
    "/orange/ewhite/b.weinstein/NeonTreeEvaluation/hand_annotations/2018_MLBS_3_541000_4140000_image_crop.tif",
    "/orange/ewhite/b.weinstein/NeonTreeEvaluation/hand_annotations/2018_NIWO_2_450000_4426000_image_crop.tif",
    "/orange/ewhite/b.weinstein/NeonTreeEvaluation/hand_annotations/2018_OSBS_4_405000_3286000_image.tif",
    "/orange/ewhite/b.weinstein/NeonTreeEvaluation/hand_annotations/2018_SJER_3_258000_4106000_image.tif",
    "/orange/ewhite/b.weinstein/NeonTreeEvaluation/hand_annotations/2018_SJER_3_259000_4110000_image.tif",
    "/orange/ewhite/b.weinstein/NeonTreeEvaluation/hand_annotations/2018_TEAK_3_315000_4094000_image_crop.tif",
    "/orange/ewhite/b.weinstein/NeonTreeEvaluation/hand_annotations/2019_DELA_5_423000_3601000_image_crop.tif",
    "/orange/ewhite/b.weinstein/NeonTreeEvaluation/hand_annotations/2019_DSNY_5_452000_3113000_image_crop.tif",
    "/orange/ewhite/b.weinstein/NeonTreeEvaluation/hand_annotations/2019_LENO_5_383000_3523000_image_crop.tif",
    "/orange/ewhite/b.weinstein/NeonTreeEvaluation/hand_annotations/2019_ONAQ_2_367000_4449000_image_crop.tif",
    "/orange/ewhite/b.weinstein/NeonTreeEvaluation/hand_annotations/2019_OSBS_5_405000_3287000_image_crop2.tif",
    "/orange/ewhite/b.weinstein/NeonTreeEvaluation/hand_annotations/2019_OSBS_5_405000_3287000_image_crop.tif",
    "/orange/ewhite/b.weinstein/NeonTreeEvaluation/hand_annotations/2019_SJER_4_251000_4103000_image.tif",
    "/orange/ewhite/b.weinstein/NeonTreeEvaluation/hand_annotations/2019_TALL_5_456000_3644000_image_crop.tif",
    "/orange/ewhite/b.weinstein/NeonTreeEvaluation/hand_annotations/2019_TOOL_3_403000_7617000_image.tif",
    "/orange/ewhite/b.weinstein/NeonTreeEvaluation/hand_annotations/2019_YELL_2_528000_4978000_image_crop2.tif",
    "/orange/ewhite/b.weinstein/NeonTreeEvaluation/hand_annotations/2019_YELL_2_541000_4977000_image_crop.tif"]
    
    #for tile in training_tiles[-1]:
    #    try:
    #        print(tile)
    #       run(
    #        rgb_tile=tile,
    #        savedir="/orange/idtrees-collab/zenodo/training",
    #        CHM_glob="/orange/ewhite/NeonData/**/CanopyHeightModelGtif/*.tif",
    #        hyperspectral_glob="/orange/ewhite/NeonData/**/Reflectance/*.h5",
    #        tif_savedir="/orange/idtrees-collab/Hyperspectral_tifs", zenodo_record=5911359)
    #    except Exception as e:
    #        print(e)
            
    futures = []
    for tile in training_tiles:
        future = client.submit(run,
                               rgb_tile=tile,
                               savedir="/orange/idtrees-collab/zenodo/training",
                               CHM_glob="/orange/ewhite/NeonData/**/CanopyHeightModelGtif/*.tif",
                               hyperspectral_glob="/orange/ewhite/NeonData/**/Reflectance/*.h5",
                               tif_savedir="/orange/idtrees-collab/Hyperspectral_tifs", zenodo_record=5911359)
        futures.append(future)
    wait(futures)
    
    for x in futures:
        try:
            x.result()
        except Exception as e:
            print(e)<|MERGE_RESOLUTION|>--- conflicted
+++ resolved
@@ -140,22 +140,14 @@
         os.mkdir("{}/CHM".format(savedir))
         os.mkdir("{}/RGB".format(savedir))
         os.mkdir("{}/Hyperspectral".format(savedir))
+    except:
+        pass
         
     hyperspectral_pool = glob.glob(hyperspectral_glob, recursive=True)
     CHM_pool = glob.glob(CHM_glob, recursive=True)
     
     HSI_path = crop_HSI(rgb_tile, hyperspectral_pool, savedir, tif_savedir)
     CHM_path = crop_CHM(rgb_tile, CHM_pool, savedir)
-<<<<<<< HEAD
-=======
-    
-    try:
-        os.mkdir("{}/CHM".format(savedir))
-        os.mkdir("{}/RGB".format(savedir))
-        os.mkdir("{}/Hyperspectral".format(savedir))
-    except:
-        pass
->>>>>>> 4d7bea46
         
     if zenodo_record:
         upload(rgb_tile)
@@ -163,7 +155,7 @@
         upload(CHM_path)
     
 if __name__ == "__main__":
-    client = start(cpus=10, mem_size="80GB")
+    #client = start(cpus=10, mem_size="80GB")
     training_tiles = [
     "/orange/ewhite/b.weinstein/NeonTreeEvaluation/hand_annotations/2018_BART_4_322000_4882000_image_crop.tif",
     "/orange/ewhite/b.weinstein/NeonTreeEvaluation/hand_annotations/2018_HARV_5_733000_4698000_image_crop.tif",
@@ -187,31 +179,31 @@
     "/orange/ewhite/b.weinstein/NeonTreeEvaluation/hand_annotations/2019_YELL_2_528000_4978000_image_crop2.tif",
     "/orange/ewhite/b.weinstein/NeonTreeEvaluation/hand_annotations/2019_YELL_2_541000_4977000_image_crop.tif"]
     
-    #for tile in training_tiles[-1]:
-    #    try:
-    #        print(tile)
-    #       run(
-    #        rgb_tile=tile,
-    #        savedir="/orange/idtrees-collab/zenodo/training",
-    #        CHM_glob="/orange/ewhite/NeonData/**/CanopyHeightModelGtif/*.tif",
-    #        hyperspectral_glob="/orange/ewhite/NeonData/**/Reflectance/*.h5",
-    #        tif_savedir="/orange/idtrees-collab/Hyperspectral_tifs", zenodo_record=5911359)
-    #    except Exception as e:
-    #        print(e)
+    for tile in training_tiles:
+        try:
+            print(tile)
+            run(
+             rgb_tile=tile,
+             savedir="/orange/idtrees-collab/zenodo/training",
+             CHM_glob="/orange/ewhite/NeonData/**/CanopyHeightModelGtif/*.tif",
+             hyperspectral_glob="/orange/ewhite/NeonData/**/Reflectance/*.h5",
+             tif_savedir="/orange/idtrees-collab/Hyperspectral_tifs", zenodo_record=5911359)
+        except Exception as e:
+            print(e)
             
-    futures = []
-    for tile in training_tiles:
-        future = client.submit(run,
-                               rgb_tile=tile,
-                               savedir="/orange/idtrees-collab/zenodo/training",
-                               CHM_glob="/orange/ewhite/NeonData/**/CanopyHeightModelGtif/*.tif",
-                               hyperspectral_glob="/orange/ewhite/NeonData/**/Reflectance/*.h5",
-                               tif_savedir="/orange/idtrees-collab/Hyperspectral_tifs", zenodo_record=5911359)
-        futures.append(future)
-    wait(futures)
-    
-    for x in futures:
-        try:
-            x.result()
-        except Exception as e:
-            print(e)+    #futures = []
+    #for tile in training_tiles:
+        #future = client.submit(run,
+                               #rgb_tile=tile,
+                               #savedir="/orange/idtrees-collab/zenodo/training",
+                               #CHM_glob="/orange/ewhite/NeonData/**/CanopyHeightModelGtif/*.tif",
+                               #hyperspectral_glob="/orange/ewhite/NeonData/**/Reflectance/*.h5",
+                               #tif_savedir="/orange/idtrees-collab/Hyperspectral_tifs", zenodo_record=5911359)
+        #futures.append(future)
+    #wait(futures)
+    
+    #for x in futures:
+        #try:
+            #x.result()
+        #except Exception as e:
+            #print(e)